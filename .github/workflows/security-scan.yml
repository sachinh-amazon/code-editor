name: Security Scanning

on:
  # Trigger 1: PR created on main or version branches (*.*)
  pull_request:
    branches:
      - main
      - '*.*'
    types: [opened, edited, reopened, synchronize]

  # Trigger 2: Daily scheduled run at 22:00 UTC
  schedule:
    - cron: '0 22 * * *'
  
  workflow_dispatch:

jobs:
  security-scan-pr:
    runs-on: ubuntu-latest
    if: github.event_name == 'pull_request'
    environment: security-scanning-workflow-env
    permissions:
      id-token: write # Required for OIDC
    strategy:
      matrix:
        target: [code-editor-sagemaker-server]
    steps:
      - name: Validate base branch pattern
        run: |
          echo "Hi!"
          # PR trigger won't allow regex matching, it only allows *.*.
          # So we add an additional validation check here.

          base_ref="${{ github.base_ref }}"
          echo "Base branch: $base_ref"
          
          if [[ "$base_ref" =~ ^[0-9]+\.[0-9]+$ ]] || [[ "$base_ref" == "main" ]]; then
            echo "Base branch matches allowed pattern (main or digit.digit)"
            echo "SHOULD_SCAN=true" >> $GITHUB_ENV
          else
            echo "Base branch does not match allowed pattern - skipping security scan"
            echo "SHOULD_SCAN=false" >> $GITHUB_ENV
          fi
      
      - name: Assume IAM Role
        if: env.SHOULD_SCAN == 'true'
        id: assume-aws-iam-role
        uses: aws-actions/configure-aws-credentials@v4
        with:
          role-to-assume: ${{ secrets.AWS_IAM_ROLE_ARN }}
          aws-region: us-east-1
          role-session-name: publish-metrics
          
      - name: Checkout PR branch
        if: env.SHOULD_SCAN == 'true'
        uses: actions/checkout@v4
        with:
          ref: ${{ github.head_ref }}
          submodules: recursive
      
      - name: Set up environment
        if: env.SHOULD_SCAN == 'true'
        run: |
          echo "Installing required dependencies"
          sudo apt-get update
          sudo apt-get install -y quilt libkrb5-dev libx11-dev libxkbfile-dev libxml2-utils

      - name: Run patches script
        if: env.SHOULD_SCAN == 'true'
        run: |
          ./scripts/prepare-src.sh ${{ matrix.build-target }}
      
      - name: Set up Node.js
        if: env.SHOULD_SCAN == 'true'
        uses: actions/setup-node@v4
        with:
          node-version: '22'
          cache: 'npm'
          cache-dependency-path: 'code-editor-src/package-lock.json'
      
      - name: Install Code Editor Dependencies
        if: env.SHOULD_SCAN == 'true'
        run: |
          cd code-editor-src
          echo "Installing Dependencies"
          npm ci
          npm install tar-fs@2.0.0
      
      - name: Install Security Scan Dependencies
        if: env.SHOULD_SCAN == 'true'
        run: |
          echo "Installing CycloneDX SBOM for npm"
          npm i -g @cyclonedx/cyclonedx-npm
<<<<<<< HEAD
      
      - name: Assume IAM Role
        if: env.SHOULD_SCAN == 'true'
        id: assume-aws-iam-role
        uses: aws-actions/configure-aws-credentials@v4
        with:
          role-to-assume: ${{ secrets.AWS_IAM_ROLE_ARN }}
          aws-region: us-east-1     
=======
>>>>>>> cc0e5f7c

      - name: Run Security Scan
        if: env.SHOULD_SCAN == 'true'
        run: |
          ./scripts/security-scan.sh run-scan "${{ matrix.target }}" "${{ github.repository }}" "${{ github.head_ref }}"

      - name: Upload SBOM Files
        if: env.SHOULD_SCAN == 'true'
        uses: actions/upload-artifact@v4
        with:
          name: sbom-files-${{ matrix.target }}
          path: |
            code-editor-src/*-sbom.json
            code-editor-src/remote/*-sbom.json
            code-editor-src/extensions/*-sbom.json
            code-editor-src/remote/web/*-sbom.json
          retention-days: 90
    
      - name: Upload Scan Result Files
        if: env.SHOULD_SCAN == 'true'
        uses: actions/upload-artifact@v4
        with:
          name: scan-results-${{ matrix.target }}
          path: |
            code-editor-src/*-scan-result.json
            code-editor-src/remote/*-scan-result.json
            code-editor-src/extensions/*-scan-result.json
            code-editor-src/remote/web/*-scan-result.json
          retention-days: 90
      
      - name: Analyze SBOM Scan Results
        if: env.SHOULD_SCAN == 'true'
        run: |
          ./scripts/security-scan.sh analyze-results "${{ matrix.target }}" "${{ github.repository }}"

      - name: Publish Failure Metrics
        if: failure()
        run: |
          echo "Job failed - publishing failure metrics"
          
          # Publish workflow failure metric
          aws cloudwatch put-metric-data \
            --namespace "GitHub/Workflows" \
            --metric-name "SecurityScanFailed" \
            --dimensions "Repository=${{ github.repository }},Workflow=SecurityScanning \
            --value 1

  get-branches-to-scan:
    runs-on: ubuntu-latest
    if: github.event_name == 'schedule' || github.event_name == 'workflow_dispatch'
    outputs:
      branches: ${{ steps.filter-branches.outputs.branches }}
    steps:
      - name: Checkout repository
        uses: actions/checkout@v4
        with:
          fetch-depth: 0

      - name: Get target branches
        id: get-branches
        run: |
          # Get main branch and all version branches (*.*)
          branches=$(git branch -r | grep -E 'origin/(main|[0-9]+\.[0-9]+)$' | sed 's/origin\///' | tr '\n' ' ')
          echo "branches=$branches" >> $GITHUB_OUTPUT
          echo "Found branches: $branches"

      - name: Filter branches based on recent workflow runs
        id: filter-branches
        env:
          GITHUB_TOKEN: ${{ secrets.GITHUB_TOKEN }}
        run: |
          branches="${{ steps.get-branches.outputs.branches }}"
          branches_to_scan=""
          workflow_name="Security Scanning"
          since_date=$(date -d '24 hours ago' -u +%Y-%m-%dT%H:%M:%SZ)
          
          echo "Checking for workflow runs since: $since_date"
          
          # Check each branch for recent workflow runs
          for branch in $branches; do
            echo "Checking branch: $branch"
            
            # Get recent workflow runs for this specific workflow and branch
            all_runs=$(gh run list --workflow="$workflow_name" --branch="$branch" --json startedAt,conclusion,headBranch --status success)
            recent_runs=$(echo "$all_runs" | jq --arg since "$since_date" --arg branch "$branch" '.[] | select(.startedAt > $since and .headBranch == $branch)')
            
            if [ -n "$recent_runs" ]; then
              echo "Skipping branch $branch - found recent workflow run in the last 24 hours"
              echo "Recent runs: $recent_runs"
            else
              echo "Adding branch $branch to scan list - no recent workflow runs"
              branches_to_scan="$branches_to_scan $branch"
            fi
          done
          
          # Clean up extra spaces and convert to JSON array format
          branches_to_scan=$(echo $branches_to_scan | xargs)
          if [ -n "$branches_to_scan" ]; then
            # Convert space-separated list to JSON array (compact format)
            json_branches=$(echo "$branches_to_scan" | tr ' ' '\n' | jq -R . | jq -s -c .)
            echo "branches=$json_branches" >> $GITHUB_OUTPUT
            echo "Branches to scan: $json_branches"
          else
            echo "branches=[]" >> $GITHUB_OUTPUT
            echo "No branches to scan - all have recent workflow runs"
          fi

  security-scan-scheduled:
    runs-on: ubuntu-latest
    needs: [get-branches-to-scan]
    if: github.event_name == 'schedule' || github.event_name == 'workflow_dispatch'
    strategy:
      matrix:
        branch: ${{ fromJson(needs.get-branches-to-scan.outputs.branches) }}
    steps:
      - name: Checkout repository
        uses: actions/checkout@v4
        with:
          ref: ${{ matrix.branch }}

      - name: Security Scanning Placeholder
        run: |
          echo "Security Scanning Started"
          echo "Branch: ${{ matrix.branch }}"
          echo "Trigger: ${{ github.event_name }}"
          echo "Repository: ${{ github.repository }}"
          echo "Timestamp: $(date -u)"
          
          # Placeholder for actual security scanning logic
          # This is where you'll add your security scanning tools and commands
          echo "TODO: Add security scanning implementation"<|MERGE_RESOLUTION|>--- conflicted
+++ resolved
@@ -91,17 +91,6 @@
         run: |
           echo "Installing CycloneDX SBOM for npm"
           npm i -g @cyclonedx/cyclonedx-npm
-<<<<<<< HEAD
-      
-      - name: Assume IAM Role
-        if: env.SHOULD_SCAN == 'true'
-        id: assume-aws-iam-role
-        uses: aws-actions/configure-aws-credentials@v4
-        with:
-          role-to-assume: ${{ secrets.AWS_IAM_ROLE_ARN }}
-          aws-region: us-east-1     
-=======
->>>>>>> cc0e5f7c
 
       - name: Run Security Scan
         if: env.SHOULD_SCAN == 'true'
