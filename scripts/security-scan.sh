--- conflicted
+++ resolved
@@ -66,12 +66,7 @@
         elif [ "$scan_type" = "subdir" ]; then
             # Remaining scans: stay in code-editor-src and specify directory
             echo "Scanning subdirectory: $dir from code-editor-src"
-<<<<<<< HEAD
-            echo "pwd: $(pwd)"
-            echo "dir: $dir"
-=======
             cd code-editor-src
->>>>>>> d530b8af
             cyclonedx-npm --omit dev --output-reproducible --spec-version 1.5 -o "$sbom_file" "$dir"
             
         elif [ "$scan_type" = "subdir_ignore_errors" ]; then
